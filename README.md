# Financial Portfolio Risk Analysis Dashboard

This project provides a comprehensive risk analysis of a financial portfolio by connecting directly to an Interactive Brokers Trading Workstation or Gateway (or alternatively the default backup_portfolio.csv for demonstration). It uses three industry-standard methodologies: Historical Simulation, GARCH modeling, and a multi-asset Monte Carlo simulation. The analysis is performed from the perspective of a local investor using a base currency (default GBP), correctly incorporating currency risk for all foreign assets and cash balances.

## Features

-   **Live Portfolio Integration**: Connects to a running IBKR TWS or Gateway instance to fetch real-time portfolio positions, including equities, bonds, and multi-currency cash balances.
-   **Backup / Test System**: If the IBKR connection fails, the application automatically falls back to the last successfully fetched portfolio stored in `backup_portfolio.csv`.
-   **Three Core Risk Models**:
    -   **Historical Simulation**: Calculates risk based on the actual historical distribution of returns.
    -   **GARCH**: Models time-varying volatility using a GARCH(1,1) model driven by a Student's t-distribution.
    -   **Monte Carlo Simulation**: Simulates a specified number of future portfolio outcomes based on individual asset implied volatilities calculated from option prices and their historical correlations, using a geometric Brownian motion model.
-   **Core Risk Metrics**:
    -   **Value at Risk (VaR)**: Estimates the maximum potential loss over a given time horizon at a specific confidence level.
    -   **Conditional Value at Risk (CVaR)**: Also known as Expected Shortfall, it measures the expected loss if the VaR threshold is breached.
-   **Multi-Currency Analysis**: Automatically incorporates exchange rate movements into the risk calculation for a base and pair currencies, for GBP, USD, EUR, CAD, CHF, JPY, AUD, HKD and SGD.
-   **Modular and Customizable**: The project is split into logical modules for data gathering, portfolio generation, and risk modeling, making it easy to extend and adapt.

## Requirements

-   Python 3.10+
-   Recommended: An Interactive Brokers account with TWS or Gateway running.
-   Required packages are listed in `requirements.txt`.

## Installation

1.  Clone the repository to your local machine:
    ```bash
    git clone [https://github.com/bmoss03/Financial-Risk-Dashboard](https://github.com/bmoss03/Financial-Risk-Dashboard)
    ```
2.  Navigate into the project directory:
    ```bash
    cd Financial-Risk-Dashboard
    ```
3.  Install the required Python packages:
    ```bash
    pip install -r requirements.txt
    ```

## Usage

<<<<<<< HEAD
1.  **Optional: Start Interactive Brokers TWS or Gateway**:
    -   Log in to your IBKR trading workstation or Gateway.
    -   Ensure the API is enabled. In TWS, go to `File > Global Configuration > API > Settings` and check "Enable ActiveX and Socket Clients".
=======
1.  **Create Your Portfolio**:
    -   Run the `portfolio_creator.py` script to generate a `sp500_tickers_with_weights_test.csv` file with randomly assigned weights for the 20 stocks in the `sp500_tickers_test.csv` file.
        ```bash
        python portfolio_creator.py
        ```
    -   You may choose to edit the `read_from` parameter to `sp500_tickers.csv` to generate a portfolio with weights for all S&P500 stocks, though running the Monte Carlo simulation on this larger dataset may take a while. Ensure if so, that you update `portfolio_file` in `risk_models.py` to `sp500_tickers_with_weights.csv`.
    -   Alternatively, you can manually create your `portfolio.csv` file. It must contain two columns: `tickers` and `weights`. If so, update `portfolio_file` in `risk_models.py` as above.
>>>>>>> 2444d9df

2.  **Run the Risk Analysis**:
    -   You can configure key parameters (date range, confidence level, time horizon) in the `if __name__ == "__main__"` block of `risk_models.py`.
    -   The base currency can be configured at the top of `risk_models.py`
    -   The IBKR connection details can be configured in the `get_ib_portfolio` function in `ib_connect.py`.
    -   Execute the main script from your terminal:
        ```bash
        python risk_models.py
        ```
    -   The script will connect to IBKR, fetch your portfolio, and then run the three risk models. If it cannot connect, it will use `backup_portfolio.csv`.

## Interpreting the Output
The script will print the VaR and CVaR for the specified time horizon and confidence level for each of the three models.<|MERGE_RESOLUTION|>--- conflicted
+++ resolved
@@ -39,19 +39,9 @@
 
 ## Usage
 
-<<<<<<< HEAD
 1.  **Optional: Start Interactive Brokers TWS or Gateway**:
     -   Log in to your IBKR trading workstation or Gateway.
     -   Ensure the API is enabled. In TWS, go to `File > Global Configuration > API > Settings` and check "Enable ActiveX and Socket Clients".
-=======
-1.  **Create Your Portfolio**:
-    -   Run the `portfolio_creator.py` script to generate a `sp500_tickers_with_weights_test.csv` file with randomly assigned weights for the 20 stocks in the `sp500_tickers_test.csv` file.
-        ```bash
-        python portfolio_creator.py
-        ```
-    -   You may choose to edit the `read_from` parameter to `sp500_tickers.csv` to generate a portfolio with weights for all S&P500 stocks, though running the Monte Carlo simulation on this larger dataset may take a while. Ensure if so, that you update `portfolio_file` in `risk_models.py` to `sp500_tickers_with_weights.csv`.
-    -   Alternatively, you can manually create your `portfolio.csv` file. It must contain two columns: `tickers` and `weights`. If so, update `portfolio_file` in `risk_models.py` as above.
->>>>>>> 2444d9df
 
 2.  **Run the Risk Analysis**:
     -   You can configure key parameters (date range, confidence level, time horizon) in the `if __name__ == "__main__"` block of `risk_models.py`.
